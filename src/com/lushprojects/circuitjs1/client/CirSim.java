--- conflicted
+++ resolved
@@ -4052,18 +4052,14 @@
 	} else
 	    tempMouseMode = MODE_DRAG_ALL;
 	
-<<<<<<< HEAD
+
+	if (noEditCheckItem.getState())
+	    tempMouseMode = MODE_SELECT;
+	
 	if (!(dialogIsShowing()) && ((scopeSelected != -1 && scopes[scopeSelected].cursorInSettingsWheel()) ||
 		( scopeSelected == -1 && mouseElm instanceof ScopeElm && ((ScopeElm)mouseElm).elmScope.cursorInSettingsWheel()))){
-=======
-	if (noEditCheckItem.getState())
-	    tempMouseMode = MODE_SELECT;
-	
-	if ((scopeSelected != -1 && scopes[scopeSelected].cursorInSettingsWheel()) ||
-		( scopeSelected == -1 && mouseElm instanceof ScopeElm && ((ScopeElm)mouseElm).elmScope.cursorInSettingsWheel())){
 	    if (noEditCheckItem.getState())
 		return;
->>>>>>> 36ecc576
 	    Scope s;
 	    if (scopeSelected != -1)
 		s=scopes[scopeSelected];
