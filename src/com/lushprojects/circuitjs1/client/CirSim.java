--- conflicted
+++ resolved
@@ -84,10 +84,7 @@
 import com.google.gwt.event.dom.client.DoubleClickEvent;
 import com.google.gwt.dom.client.CanvasElement;
 import com.google.gwt.dom.client.Document;
-<<<<<<< HEAD
-=======
 import com.google.gwt.dom.client.MetaElement;
->>>>>>> 79a41867
 import com.google.gwt.dom.client.NativeEvent;
 import com.google.gwt.dom.client.NodeList;
 import com.google.gwt.user.client.ui.MenuItem;
@@ -159,12 +156,8 @@
     MenuItem scopeRemovePlotMenuItem;
     MenuItem scopeSelectYMenuItem;
     ScopePopupMenu scopePopupMenu;
-<<<<<<< HEAD
-=======
     Element sidePanelCheckboxLabel;
-    static HashMap<String,String> localizationMap;
    
->>>>>>> 79a41867
     String lastCursorStyle;
     boolean mouseWasOverSplitter = false;
 
@@ -266,7 +259,6 @@
     double transform[];
     boolean unsavedChanges;
 
-<<<<<<< HEAD
     DockLayoutPanel layoutPanel;
     MenuBar menuBar;
     MenuBar fileMenuBar;
@@ -280,19 +272,6 @@
 
     LoadFile loadFileInput;
     Frame iFrame;
-=======
-	DockLayoutPanel layoutPanel;
-	MenuBar menuBar;
-	MenuBar fileMenuBar;
-	VerticalPanel verticalPanel;
-
-	CellPanel buttonPanel;
-	private boolean mouseDragging;
-	double scopeHeightFraction=0.2;
-	
-	Vector<CheckboxMenuItem> mainMenuItems = new Vector<CheckboxMenuItem>();
-	Vector<String> mainMenuItemNames = new Vector<String>();
->>>>>>> 79a41867
 
     Canvas cv;
     Context2d cvcontext;
@@ -305,7 +284,6 @@
     static final int POSTGRABSQ = 25;
     static final int MINPOSTGRABSIZE = 256;
     final Timer timer = new Timer() {
-<<<<<<< HEAD
         public void run() {
             updateCircuit();
         }
@@ -328,20 +306,6 @@
             setCanvasSize();
     }
 
-=======
-	      public void run() {
-	        updateCircuit();
-	      }
-	    };
-	 final int FASTTIMER=16;
-    
-	int getrand(int x) {
-		int q = random.nextInt();
-		if (q < 0)
-			q = -q;
-		return q % x;
-	}
-	
     native boolean isMobile(Element element) /*-{
 	if (!element)
 	    return false;
@@ -349,22 +313,19 @@
 	return style.display != 'none';
     }-*/;
     
->>>>>>> 79a41867
     public void setCanvasSize(){
     	int width, height;
     	width=(int)RootLayoutPanel.get().getOffsetWidth();
     	height=(int)RootLayoutPanel.get().getOffsetHeight();
     	height=height-MENUBARHEIGHT;
-<<<<<<< HEAD
-    	width=width-VERTICALPANELWIDTH;
-    	width = Math.max(width, 0);   // avoid exception when setting negative width
-    	height = Math.max(height, 0);
-=======
+
     	//not needed on mobile since the width of the canvas' container div is set to 100% in ths CSS file
     	if (!isMobile(sidePanelCheckboxLabel))
     	    width=width-VERTICALPANELWIDTH;
+
+    	width = Math.max(width, 0);   // avoid exception when setting negative width
+    	height = Math.max(height, 0);
     	
->>>>>>> 79a41867
 		if (cv != null) {
 			cv.setWidth(width + "PX");
 			cv.setHeight(height + "PX");
@@ -502,7 +463,6 @@
 	    fileMenuBar.addItem(menuItemWithShortcut("window", "New Window...", Locale.LS(ctrlMetaKey + "N"),
 		    new MyCommand("file", "newwindow")));
 	
-<<<<<<< HEAD
 	fileMenuBar.addItem(iconMenuItem("doc-new", "New Blank Circuit", new MyCommand("file", "newblankcircuit")));
 	importFromLocalFileItem = menuItemWithShortcut("folder", "Open File...", Locale.LS(ctrlMetaKey + "O"),
 		new MyCommand("file","importfromlocalfile"));
@@ -553,73 +513,24 @@
 	menuBar.addItem(Locale.LS("File"), fileMenuBar);
 	verticalPanel=new VerticalPanel();
 
+	verticalPanel.getElement().addClassName("verticalPanel");
+	verticalPanel.getElement().setId("painel");
+	Element sidePanelCheckbox = DOM.createInputCheck();
+	sidePanelCheckboxLabel = DOM.createLabel();
+	sidePanelCheckboxLabel.addClassName("triggerLabel");
+	sidePanelCheckbox.setId("trigger");
+	sidePanelCheckboxLabel.setAttribute("for", "trigger" );
+	sidePanelCheckbox.addClassName("trigger");
+	Element topPanelCheckbox = DOM.createInputCheck(); 
+	Element topPanelCheckboxLabel = DOM.createLabel();
+	topPanelCheckbox.setId("toptrigger");
+	topPanelCheckbox.addClassName("toptrigger");
+	topPanelCheckboxLabel.addClassName("toptriggerlabel");
+	topPanelCheckboxLabel.setAttribute("for", "toptrigger");
+
 	// make buttons side by side if there's room
 	buttonPanel=(VERTICALPANELWIDTH == 166) ? new HorizontalPanel() : new VerticalPanel();
 
-=======
-	  fileMenuBar = new MenuBar(true);
-	  importFromLocalFileItem = new MenuItem(LS("Open File..."), new MyCommand("file","importfromlocalfile"));
-	  importFromLocalFileItem.setEnabled(LoadFile.isSupported());
-	  fileMenuBar.addItem(importFromLocalFileItem);
-	  importFromTextItem = new MenuItem(LS("Import From Text..."), new MyCommand("file","importfromtext"));
-	  fileMenuBar.addItem(importFromTextItem);
-	  importFromDropboxItem = new MenuItem(LS("Import From Dropbox..."), new MyCommand("file", "importfromdropbox"));
-	  fileMenuBar.addItem(importFromDropboxItem); 
-	  exportAsLocalFileItem = new MenuItem(LS("Save As..."), new MyCommand("file","exportaslocalfile"));
-	  exportAsLocalFileItem.setEnabled(ExportAsLocalFileDialog.downloadIsSupported());
-	  fileMenuBar.addItem(exportAsLocalFileItem);
-	  exportAsUrlItem = new MenuItem(LS("Export As Link..."), new MyCommand("file","exportasurl"));
-	  fileMenuBar.addItem(exportAsUrlItem);
-	  exportAsTextItem = new MenuItem(LS("Export As Text..."), new MyCommand("file","exportastext"));
-	  fileMenuBar.addItem(exportAsTextItem);
-	  fileMenuBar.addItem(new MenuItem(LS("Export As Image..."), new MyCommand("file","exportasimage")));
-	  fileMenuBar.addItem(new MenuItem(LS("Create Subcircuit..."), new MyCommand("file","createsubcircuit")));
-	  fileMenuBar.addItem(new MenuItem(LS("Find DC Operating Point"), new MyCommand("file", "dcanalysis")));
-	  recoverItem = new MenuItem(LS("Recover Auto-Save"), new MyCommand("file","recover"));
-	  recoverItem.setEnabled(recovery != null);
-	  fileMenuBar.addItem(recoverItem);
-	  printItem = new MenuItem(LS("Print..."), new MyCommand("file","print"));
-	  fileMenuBar.addItem(printItem);
-	  fileMenuBar.addSeparator();
-	  aboutItem=new MenuItem(LS("About..."),(Command)null);
-	  fileMenuBar.addItem(aboutItem);	
-	  aboutItem.setScheduledCommand(new MyCommand("file","about"));
-	  
-	  int width=(int)RootLayoutPanel.get().getOffsetWidth();
-	  VERTICALPANELWIDTH = width/5;
-	  if (VERTICALPANELWIDTH > 166)
-	      VERTICALPANELWIDTH = 166;
-	  if (VERTICALPANELWIDTH < 128)
-	      VERTICALPANELWIDTH = 128;
-
-	  menuBar = new MenuBar();
-	  menuBar.addItem(LS("File"), fileMenuBar); 
-	  verticalPanel=new VerticalPanel();
-	  
-
-	  verticalPanel.getElement().addClassName("verticalPanel");
-	  verticalPanel.getElement().setId("painel");
-	  Element sidePanelCheckbox = DOM.createInputCheck();
-	  sidePanelCheckboxLabel = DOM.createLabel();
-	  sidePanelCheckboxLabel.addClassName("triggerLabel");
-	  sidePanelCheckbox.setId("trigger");
-	  sidePanelCheckboxLabel.setAttribute("for", "trigger" );
-	  sidePanelCheckbox.addClassName("trigger");
-	  Element topPanelCheckbox = DOM.createInputCheck(); 
-	  Element topPanelCheckboxLabel = DOM.createLabel();
-	  topPanelCheckbox.setId("toptrigger");
-	  topPanelCheckbox.addClassName("toptrigger");
-	  topPanelCheckboxLabel.addClassName("toptriggerlabel");
-	  topPanelCheckboxLabel.setAttribute("for", "toptrigger");
-
-
-	  
-
-	  
-	  // make buttons side by side if there's room
-	  buttonPanel=(VERTICALPANELWIDTH == 166) ? new HorizontalPanel() : new VerticalPanel();
-	  
->>>>>>> 79a41867
 	m = new MenuBar(true);
 	m.addItem(undoItem = menuItemWithShortcut("ccw", "Undo", Locale.LS(ctrlMetaKey + "Z"), new MyCommand("edit","undo")));
 	m.addItem(redoItem = menuItemWithShortcut("cw", "Redo", Locale.LS(ctrlMetaKey + "Y"), new MyCommand("edit","redo")));
@@ -643,15 +554,9 @@
 
 	MenuBar drawMenuBar = new MenuBar(true);
 	drawMenuBar.setAutoOpen(true);
-<<<<<<< HEAD
 
 	menuBar.addItem(Locale.LS("Draw"), drawMenuBar);
 
-=======
-	
-	menuBar.addItem(LS("Draw"), drawMenuBar);
-	
->>>>>>> 79a41867
 	m = new MenuBar(true);
 	m.addItem(stackAllItem = iconMenuItem("lines", "Stack All", new MyCommand("scopes", "stackAll")));
 	m.addItem(unstackAllItem = iconMenuItem("columns", "Unstack All", new MyCommand("scopes", "unstackAll")));
@@ -747,30 +652,22 @@
 	composeMainMenu(mainMenuBar, 0);
 	composeMainMenu(drawMenuBar, 1);
 	loadShortcuts();
-<<<<<<< HEAD
-
+
+	DOM.appendChild(layoutPanel.getElement(), topPanelCheckbox);
+	DOM.appendChild(layoutPanel.getElement(), topPanelCheckboxLabel);	
 	if (!hideMenu)
 	    layoutPanel.addNorth(menuBar, MENUBARHEIGHT);
 
+	DOM.appendChild(layoutPanel.getElement(), sidePanelCheckbox);
+	DOM.appendChild(layoutPanel.getElement(), sidePanelCheckboxLabel);
 	if (hideSidebar)
 	    VERTICALPANELWIDTH = 0;
 	else
 	    layoutPanel.addEast(verticalPanel, VERTICALPANELWIDTH);
+	menuBar.getElement().insertFirst(menuBar.getElement().getChild(1));
+	menuBar.getElement().getFirstChildElement().setAttribute("onclick", "document.getElementsByClassName('toptrigger')[0].checked = false");
 	RootLayoutPanel.get().add(layoutPanel);
 
-=======
-	  
-	  DOM.appendChild(layoutPanel.getElement(), topPanelCheckbox);
-	  DOM.appendChild(layoutPanel.getElement(), topPanelCheckboxLabel);	
-	  layoutPanel.addNorth(menuBar, MENUBARHEIGHT);
-	  menuBar.getElement().insertFirst(menuBar.getElement().getChild(1));
-	  menuBar.getElement().getFirstChildElement().setAttribute("onclick", "document.getElementsByClassName('toptrigger')[0].checked = false");
-	  DOM.appendChild(layoutPanel.getElement(), sidePanelCheckbox);
-	  DOM.appendChild(layoutPanel.getElement(), sidePanelCheckboxLabel);
-	  layoutPanel.addEast(verticalPanel, VERTICALPANELWIDTH);
-	  RootLayoutPanel.get().add(layoutPanel);
-	
->>>>>>> 79a41867
 	cv =Canvas.createIfSupported();
 	if (cv==null) {
 	    RootPanel.get().add(new Label("Not working. You need a browser that supports the CANVAS element."));
@@ -988,7 +885,6 @@
 	else
 	    CircuitElm.selectColor = Color.cyan;
 	
-<<<<<<< HEAD
 	if (currentColor != null)
 	    CircuitElm.currentColor = new Color(URL.decodeQueryString(currentColor));
 	else
@@ -1002,32 +898,6 @@
 	String nbsp = "&nbsp;";
 	if (icon=="") nbsp="";
 	String sn=edithtml + icon + "\"></i>" + nbsp + Locale.LS(text) + "</div>" + shortcut + "</div>";
-=======
-		enableUndoRedo();
-		enablePaste();
-		setiFrameHeight();
-		cv.addMouseDownHandler(this);
-		cv.addMouseMoveHandler(this);
-		cv.addMouseOutHandler(this);
-		cv.addMouseUpHandler(this);
-		cv.addClickHandler(this);
-		cv.addDoubleClickHandler(this);
-		doTouchHandlers(cv.getCanvasElement());
-		cv.addDomHandler(this, ContextMenuEvent.getType());	
-		menuBar.addDomHandler(new ClickHandler() {
-		    public void onClick(ClickEvent event) {
-		        doMainMenuChecks();
-		      }
-		    }, ClickEvent.getType());	
-		Event.addNativePreviewHandler(this);
-		cv.addMouseWheelHandler(this);		
-		setSimRunning(true);
-    }
-
-    MenuItem menuItemWithShortcut(String text, String shortcut, MyCommand cmd) {
-	final String edithtml="<div style=\"display:inline-block;width:80px;\">";
-	String sn=edithtml + text + "</div>" + shortcut;
->>>>>>> 79a41867
 	return new MenuItem(SafeHtmlUtils.fromTrustedString(sn), cmd);
     }
     
@@ -1149,11 +1019,6 @@
     			clientX: .5*(touch1.clientX+touch2.clientX),
     			clientY: .5*(touch1.clientY+touch2.clientY)
   		});
-<<<<<<< HEAD
-=======
-  		
-  		e.preventDefault();
->>>>>>> 79a41867
   		cv.dispatchEvent(mouseEvent);
   		if (e.touches.length > 1)
   		    sim.@com.lushprojects.circuitjs1.client.CirSim::twoFingerTouch(II)(mouseEvent.clientX, mouseEvent.clientY - cv.getBoundingClientRect().y);
