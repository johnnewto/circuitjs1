--- conflicted
+++ resolved
@@ -294,13 +294,8 @@
     void getInfo(String arr[]) {
 	arr[0] = "potentiometer";
 	arr[1] = "Vd = " + getVoltageDText(getVoltageDiff());
-<<<<<<< HEAD
 	arr[2] = "R1 = " + getUnitText(resistance1, Locale.ohmString);
 	arr[3] = "R2 = " + getUnitText(resistance2, Locale.ohmString);
-=======
-	arr[2] = "R1 = " + getUnitText(resistance1, CirSim.ohmString);
-	arr[3] = "R2 = " + getUnitText(resistance2, CirSim.ohmString);
->>>>>>> f75b61ac
 	arr[4] = "I1 = " + getCurrentDText(current1);
 	arr[5] = "I2 = " + getCurrentDText(current2);
     }
