--- conflicted
+++ resolved
@@ -71,11 +71,7 @@
 
 public class circuitjs1 implements EntryPoint {
 	
-<<<<<<< HEAD
-	public static final String versionString="2.1.11js (pfalstad)";
-=======
 	public static final String versionString="2.1.12js (isharp)";
->>>>>>> 89d4252a
 	
 	// Set to true if the server runs the shortrelay.php file in the same directory as the circuit simulator
 	public static final boolean shortRelaySupported = true;
