/*    
    Copyright (C) Paul Falstad and Iain Sharp
    
    This file is part of CircuitJS1.

    CircuitJS1 is free software: you can redistribute it and/or modify
    it under the terms of the GNU General Public License as published by
    the Free Software Foundation, either version 2 of the License, or
    (at your option) any later version.

    CircuitJS1 is distributed in the hope that it will be useful,
    but WITHOUT ANY WARRANTY; without even the implied warranty of
    MERCHANTABILITY or FITNESS FOR A PARTICULAR PURPOSE.  See the
    GNU General Public License for more details.

    You should have received a copy of the GNU General Public License
    along with CircuitJS1.  If not, see <http://www.gnu.org/licenses/>.
*/

package com.lushprojects.circuitjs1.client;

    class RingCounterElm extends ChipElm {
	boolean justLoaded;
	final int FLAG_CLOCK_INHIBIT = 2;
	final int FLAG_RESET_HIGH = 4;
	
	public RingCounterElm(int xx, int yy) {
	    super(xx, yy);
	    flags |= FLAG_CLOCK_INHIBIT;
	    setupPins();
	}
	public RingCounterElm(int xa, int ya, int xb, int yb, int f,
			    StringTokenizer st) {
	    super(xa, ya, xb, yb, f, st);
	    justLoaded = true;
	}
	String getChipName() { return "ring counter"; }
	boolean needsBits() { return true; }
	boolean hasClockInhibit() { return (flags & FLAG_CLOCK_INHIBIT) != 0 && bits >= 3; }
	boolean hasInvertReset() { return (flags & FLAG_RESET_HIGH) == 0; }
	
	int clockInhibit;
	
	void setupPins() {
	    sizeX = bits > 2 ? bits : 2;
	    sizeY = 2;
	    pins = new Pin[getPostCount()];
	    pins[0] = new Pin(1, SIDE_W, "");
	    pins[0].clock = true;
	    pins[1] = new Pin(sizeX-1, SIDE_S, "R");
<<<<<<< HEAD
	    pins[1].lineOver = true;
=======
	    pins[1].lineOver = hasInvertReset();
>>>>>>> 56be984c
	    int i;
	    for (i = 0; i != bits; i++) {
		int ii = i+2;
		pins[ii] = new Pin(i, SIDE_N, "Q" + i);
		pins[ii].output = pins[ii].state = true;
	    }
	    if (hasClockInhibit()) {
		clockInhibit = pins.length-1;
		pins[clockInhibit] = new Pin(1, SIDE_S, "CE");
		pins[clockInhibit].lineOver = true;
	    } else
		clockInhibit = -1;
	    allocNodes();
	}
	int getPostCount() { return hasClockInhibit() ? bits+3 : bits+2; }
	int getVoltageSourceCount() { return bits; }
	void execute() {
	    int i;
	    
	    // if we just loaded then the volts[] array is likely to be all zeroes, which might force us to do a reset, so defer execution until the next iteration
	    if (justLoaded) {
		justLoaded = false;
		return;
	    }
	    
	    boolean running = true;
	    if (hasClockInhibit() && pins[clockInhibit].value)
		running = false;

	    // find which output is high
	    for (i = 0; i != bits; i++)
		if (pins[i+2].value)
		    break;
	    
	    if (pins[0].value && !lastClock && running) {
		if (i < bits)
		    pins[i++ +2].value = false;
		i %= bits;
		pins[i+2].value = true;
	    }
	    
	    // reset if requested, or if all outputs are low
	    if (pins[1].value != hasInvertReset() || i == bits) {
		for (i = 1; i != bits; i++)
		    pins[i+2].value = false;
		pins[2].value = true;
	    }
	    lastClock = pins[0].value;
	}
	public EditInfo getEditInfo(int n) {
	    if (n < 2)
		return super.getEditInfo(n);
	    if (n == 2) {
		EditInfo ei = new EditInfo("", 0, -1, -1);
		ei.checkbox = new Checkbox("Invert reset pin", hasInvertReset());
		return ei;
	    }
	    if (n == 3)
		return new EditInfo("# of Bits", bits, 1, 1).setDimensionless();
	    return null;
	}
	public void setEditValue(int n, EditInfo ei) {
	    if (n < 2) {
		super.setEditValue(n,  ei);
		return;
	    }
	    if (n == 2) {
		if (ei.checkbox.getState())
		    flags &= ~FLAG_RESET_HIGH;
		else
		    flags |= FLAG_RESET_HIGH;
		setupPins();
		setPoints();
		return;
	    }
	    if (n == 3 && ei.value >= 2) {
		bits = (int)ei.value;
		setupPins();
		setPoints();
	    }
	}
	
	int getDumpType() { return 163; }
    }<|MERGE_RESOLUTION|>--- conflicted
+++ resolved
@@ -48,11 +48,7 @@
 	    pins[0] = new Pin(1, SIDE_W, "");
 	    pins[0].clock = true;
 	    pins[1] = new Pin(sizeX-1, SIDE_S, "R");
-<<<<<<< HEAD
-	    pins[1].lineOver = true;
-=======
 	    pins[1].lineOver = hasInvertReset();
->>>>>>> 56be984c
 	    int i;
 	    for (i = 0; i != bits; i++) {
 		int ii = i+2;
